"""Data update coordinator for the Growspace Manager integration."""
from __future__ import annotations

from dataclasses import asdict
from .models import Plant, Growspace
from .utils import (
    format_date,
    find_first_free_position,
    generate_growspace_grid,
    VPDCalculator,
)
from .strain_library import StrainLibrary
from .const import (
    STORAGE_KEY,
    PLANT_STAGES,
    DATE_FIELDS,
    STORAGE_VERSION,
    STORAGE_KEY_STRAIN_LIBRARY,
    SPECIAL_GROWSPACES,
)
import logging
import uuid
from datetime import datetime, date
from typing import TYPE_CHECKING, Any, Optional

from dateutil import parser
from homeassistant.helpers import (
    device_registry as dr,
    entity_registry as er,
)
from homeassistant.helpers.storage import Store
from homeassistant.helpers.update_coordinator import DataUpdateCoordinator


_LOGGER = logging.getLogger(__name__)


# Type aliases for better readability
PlantDict = dict[str, Any]
GrowspaceDict = dict[str, Any]
NotificationDict = dict[str, Any]
DateInput = str | datetime | date | None


class GrowspaceCoordinator(DataUpdateCoordinator):
    """Manages Growspace, Plant, and Strain data for the Growspace Manager integration.

    This class handles loading, saving, and updating all the core data entities,
    as well as providing methods for interacting with them. It uses a Home
    Assistant Store to persist data and coordinates updates to all registered
    entities.
    """

<<<<<<< HEAD
    def __init__(self, hass, data: dict | None = None, options: dict | None = None) -> None:
        """Initialize the Growspace Coordinator.

        Args:
            hass: The Home Assistant instance.
            data: Initial raw data, typically from storage (optional).
            options: Configuration options from the config entry (optional).
        """
=======
    def __init__(
        self, hass, data: dict | None = None, options: dict | None = None
    ) -> None:
>>>>>>> c4141b15
        super().__init__(
            hass,
            _LOGGER,
            name="Growspace Manager Coordinator",
        )

        self.hass = hass
        self.growspaces: dict[str, Growspace] = {}
        self.plants: dict[str, Plant] = {}
        self.store: Store = Store(hass, STORAGE_VERSION, STORAGE_KEY)

        self.options = options or {}
        _LOGGER.info("--- COORDINATOR INITIALIZED WITH OPTIONS: %s ---", self.options)

        # Initialize strain library immediately
        self.strains = StrainLibrary(hass, STORAGE_VERSION, STORAGE_KEY_STRAIN_LIBRARY)

        self._notifications_sent: dict[str, dict[str, bool]] = {}
        self._notifications_enabled: dict[
            str, bool
        ] = {}  # ✅ Notification switch states
        # Initialize Env options
        self.options = options or {}

        # Load plants safely, ignoring invalid keys
        raw_plants = data.get("plants", {})
        for pid, pdata in raw_plants.items():
            try:
                if isinstance(pdata, dict):
                    self.plants[pid] = Plant.from_dict(pdata)
                elif isinstance(pdata, Plant):
                    self.plants[pid] = pdata
            except Exception:
                _LOGGER.warning("Failed to load plant %s: %s", pid, pdata)

        # Optionally load growspaces if stored
        raw_growspaces = data.get("growspaces", {})
        for gid, gdata in raw_growspaces.items():
            try:
                self.growspaces[gid] = Growspace.from_dict(gdata)
            except Exception:
                _LOGGER.warning("Failed to load growspace %s: %s", gid, gdata)

        _LOGGER.debug(
            "Loaded %d plants and %d growspaces", len(self.plants), len(self.growspaces)
        )

    # -----------------------------
    # Methods for editor dropdown
    # -----------------------------

    def get_growspace_options(self) -> dict[str, str]:
        """Return growspaces for dropdown selection in the editor.

        Returns:
            A dictionary mapping growspace IDs to growspace names.
        """
        return {
            gs_id: getattr(gs, "name", gs_id) for gs_id, gs in self.growspaces.items()
        }

    def get_sorted_growspace_options(self) -> list[tuple[str, str]]:
        """Return a sorted list of growspaces for dropdown selection.

        The list is sorted alphabetically by growspace name.

        Returns:
            A list of tuples, where each tuple contains a growspace ID and name.
        """
        return sorted(
            (
                (gs_id, getattr(gs, "name", gs_id))
                for gs_id, gs in self.growspaces.items()
            ),
            key=lambda x: x[1].lower(),
        )

    # =============================================================================
    # INITIALIZATION AND MIGRATION METHODS
    # =============================================================================

    def _migrate_legacy_growspaces(self) -> None:
        """Migrate legacy special growspace aliases to their canonical forms.

        This method iterates through predefined special growspaces and their known
        aliases, ensuring that any legacy data is updated to use the current,
        standardized growspace IDs.
        """
        try:
            for config in SPECIAL_GROWSPACES.values():
                canonical_id = config["canonical_id"]
                canonical_name = config["canonical_name"]
                aliases = config["aliases"]

                for alias in aliases:
                    self._migrate_special_alias_if_needed(
                        alias, canonical_id, canonical_name
                    )
        except ValueError as e:
            _LOGGER.debug("Special growspace migration skipped: %s", e)

    def _migrate_special_alias_if_needed(
        self, alias_id: str, canonical_id: str, canonical_name: str
    ) -> None:
        """Migrate a single growspace alias to its canonical ID if it exists.

        If a growspace with an old alias ID is found, its plants are moved to
        the canonical growspace, which is created if it doesn't exist.

        Args:
            alias_id: The legacy ID of the growspace.
            canonical_id: The standard ID to migrate to.
            canonical_name: The standard name of the growspace.
        """
        if alias_id == canonical_id:
            return

        alias_exists = alias_id in self.growspaces
        canonical_exists = canonical_id in self.growspaces

        if alias_exists and not canonical_exists:
            self._create_canonical_from_alias(alias_id, canonical_id, canonical_name)
        elif alias_exists and canonical_exists:
            self._consolidate_alias_into_canonical(alias_id, canonical_id)

    def _create_canonical_from_alias(
        self, alias_id: str, canonical_id: str, canonical_name: str
    ) -> None:
        """Create a new canonical growspace from a legacy alias.

        This method transfers the settings and plants from the old alias
        growspace to a new growspace with the canonical ID.

        Args:
            alias_id: The legacy ID of the growspace to migrate from.
            canonical_id: The new, standard ID for the growspace.
            canonical_name: The standard name for the new growspace.
        """
        src = self.growspaces[alias_id]
        self.growspaces[canonical_id] = Growspace(
            id=canonical_id,
            name=canonical_name,
            rows=int(
                getattr(src, "rows", 3)
                if isinstance(src, Growspace)
                else src.get("rows", 3)
            ),
            plants_per_row=int(
                getattr(src, "plants_per_row", 3)
                if isinstance(src, Growspace)
                else src.get("plants_per_row", 3)
            ),
            notification_target=getattr(src, "notification_target", None)
            if isinstance(src, Growspace)
            else src.get("notification_target"),
            device_id=getattr(src, "device_id", None)
            if isinstance(src, Growspace)
            else None,
        )

        self._migrate_plants_to_growspace(alias_id, canonical_id)
        self.growspaces.pop(alias_id, None)
        self.update_data_property()

        _LOGGER.info("Migrated growspace alias '%s' → '%s'", alias_id, canonical_id)

    def _consolidate_alias_into_canonical(
        self, alias_id: str, canonical_id: str
    ) -> None:
        """Consolidate plants from a legacy alias into an existing canonical growspace.

        If both the alias and the canonical growspace exist, this method moves all
        plants from the alias to the canonical growspace and then removes the alias.

        Args:
            alias_id: The legacy ID of the growspace.
            canonical_id: The existing standard ID to consolidate into.
        """
        self._migrate_plants_to_growspace(alias_id, canonical_id)
        self.growspaces.pop(alias_id, None)
        self.update_data_property()

        _LOGGER.info(
            "Consolidated growspace alias '%s' into '%s'", alias_id, canonical_id
        )

    def _migrate_plants_to_growspace(self, from_id: str, to_id: str) -> None:
        """Move all plants from one growspace to another.

        Args:
            from_id: The ID of the source growspace.
            to_id: The ID of the target growspace.
        """
        for plant in self.plants.values():
            if plant.growspace_id == from_id:
                plant.growspace_id = to_id

    # =============================================================================
    # UTILITY AND HELPER METHODS
    # =============================================================================

    def _get_plant_stage(self, plant: Plant) -> str:
        """Determine the current growth stage of a plant based on its start dates.

        The stage is determined by the most recent start date field that is set.

        Args:
            plant: The Plant object to check.

        Returns:
            The current stage of the plant as a string.
        """
        if getattr(plant, "cure_start", None):
            return "cure"
        if getattr(plant, "dry_start", None):
            return "dry"
        if getattr(plant, "flower_start", None):
            return "flower"
        if getattr(plant, "veg_start", None):
            return "veg"
        if getattr(plant, "clone_start", None):
            return "clone"
        if getattr(plant, "mother_start", None):
            return "mother"
        return "seedling"

    def get_plant(self, plant_id: str) -> Plant | None:
        """Retrieve a plant by its ID.

        Args:
            plant_id: The unique identifier of the plant.

        Returns:
            The Plant object if found, otherwise None.
        """
        return self.plants.get(plant_id)

    def _canonical_special(self, gs_id: str) -> tuple[str, str]:
        """Return the canonical ID and name for a special growspace.

        This also triggers a migration check to ensure any legacy aliases are handled.

        Args:
            gs_id: The growspace ID to look up.

        Returns:
            A tuple containing the canonical ID and canonical name.
        """
        for config in SPECIAL_GROWSPACES.values():
            canonical_id = config["canonical_id"]
            canonical_name = config["canonical_name"]
            aliases = config["aliases"]

            for alias in aliases:
                self._migrate_special_alias_if_needed(
                    alias, canonical_id, canonical_name
                )

        growspace = self.growspaces.get(gs_id)
        if growspace:
            return gs_id, growspace.name  # access attribute, not dict key
        return gs_id, gs_id

    def _validate_growspace_exists(self, growspace_id: str) -> None:
        """Validate that a growspace exists in the coordinator.

        Args:
            growspace_id: The ID of the growspace to validate.

        Raises:
            ValueError: If the growspace with the given ID does not exist.
        """
        if growspace_id not in self.growspaces:
            raise ValueError(f"Growspace {growspace_id} does not exist")

    def _validate_plant_exists(self, plant_id: str) -> None:
        """Validate that a plant exists in the coordinator.

        Args:
            plant_id: The ID of the plant to validate.

        Raises:
            ValueError: If the plant with the given ID does not exist.
        """
        if plant_id not in self.plants:
            raise ValueError(f"Plant {plant_id} does not exist")

    def _validate_position_bounds(self, growspace_id: str, row: int, col: int) -> None:
        """Validate that a position is within the bounds of a growspace grid.

        Args:
            growspace_id: The ID of the growspace.
            row: The row number to check (1-based).
            col: The column number to check (1-based).

        Raises:
            ValueError: If the row or column is outside the defined grid size.
        """
        growspace = self.growspaces[growspace_id]
        max_rows = int(growspace.rows)
        max_cols = int(growspace.plants_per_row)

        if row < 1 or row > max_rows:
            raise ValueError(f"Row {row} is outside growspace bounds (1-{max_rows})")
        if col < 1 or col > max_cols:
            raise ValueError(f"Column {col} is outside growspace bounds (1-{max_cols})")

    def _validate_position_not_occupied(
        self,
        growspace_id: str,
        row: int,
        col: int,
        exclude_plant_id: str | None = None,
    ) -> None:
        """Validate that a grid position is not already occupied by another plant.

        Args:
            growspace_id: The ID of the growspace.
            row: The row number to check.
            col: The column number to check.
            exclude_plant_id: A plant ID to exclude from the check (optional).

        Raises:
            ValueError: If the position is already occupied.
        """
        existing_plants = self.get_growspace_plants(growspace_id)
        for existing_plant in existing_plants:
            if (
                existing_plant.plant_id != exclude_plant_id
                and existing_plant.row == row
                and existing_plant.col == col
            ):
                raise ValueError(
                    f"Position ({row},{col}) is already occupied by {existing_plant.strain}"
                )

    def _find_first_available_position(self, growspace_id: str) -> tuple[int, int]:
        """Find the first available (row, col) position in a growspace.

        Args:
            growspace_id: The ID of the growspace to search.

        Returns:
            A tuple containing the first free row and column.
        """
        growspace = self.growspaces[growspace_id]
        occupied = {(p.row, p.col) for p in self.get_growspace_plants(growspace_id)}
        return find_first_free_position(growspace, occupied)

    def _parse_date_field(self, date_value: str | datetime | date | None) -> str | None:
        """Parse and format a date field into a standard ISO format string.

        Args:
            date_value: The date value to parse.

        Returns:
            The formatted date string, or None if the input is invalid.
        """
        return format_date(date_value)

    def _parse_date_fields(self, kwargs: dict[str, Any]) -> None:
        """Parse all standard date fields within a dictionary in-place.

        Args:
            kwargs: A dictionary of data that may contain date fields.
        """
        for field in DATE_FIELDS:
            if field in kwargs:
                kwargs[field] = self._parse_date_field(kwargs[field])

    def _calculate_days(self, start_date: str | date | datetime | None) -> int:
        """Calculate the number of days that have passed since a given date.

        Args:
            start_date: The start date to calculate from.

        Returns:
            The total number of days passed, or 0 if the date is invalid.
        """
        if not start_date or start_date == "None":  # extra guard
            return 0

        try:
            if isinstance(start_date, datetime):
                dt = start_date.date()
            elif isinstance(start_date, date):
                dt = start_date
            elif isinstance(start_date, str):
                dt = parser.isoparse(start_date).date()
            else:
                return 0

            return (date.today() - dt).days
        except Exception as e:
            _LOGGER.warning("Failed to calculate days for date %s: %s", start_date, e)
            return 0

    def _generate_unique_name(self, base_name: str) -> str:
        """Generate a unique growspace name by appending a counter if necessary.

        Args:
            base_name: The desired base name for the growspace.

        Returns:
            A unique name that does not conflict with existing growspace names.
        """
        existing_names = {gs.name.lower() for gs in self.growspaces.values()}
        name = base_name
        counter = 1

        while name.lower() in existing_names:
            name = f"{base_name} {counter}"
            counter += 1

        return name

    # =============================================================================
    # SPECIAL GROWSPACE MANAGEMENT
    # =============================================================================

    def _ensure_special_growspace(
        self, growspace_id: str, name: str, rows: int = 3, plants_per_row: int = 3
    ) -> str:
        """Ensure a special growspace (e.g., 'dry', 'cure') exists.

        If the growspace does not exist, it will be created with the specified
        parameters. This method also handles migration from legacy aliases.

        Args:
            growspace_id: The canonical ID for the special growspace.
            name: The canonical name for the special growspace.
            rows: The number of rows for the grid (if created).
            plants_per_row: The number of plants per row (if created).

        Returns:
            The canonical ID of the special growspace.
        """
        # Get canonical form
        canonical_id, canonical_name = self._canonical_special(growspace_id)

        # Clean up any legacy aliases
        self._cleanup_legacy_aliases(canonical_id)

        # Create or update the canonical growspace
        if canonical_id not in self.growspaces:
            self._create_special_growspace(
                canonical_id, canonical_name, rows, plants_per_row
            )
            # ✅ Enable notifications by default for new special growspace
            self._notifications_enabled[canonical_id] = True
        else:
            self._update_special_growspace_name(canonical_id, canonical_name)

        self.update_data_property()
        return canonical_id

    def _cleanup_legacy_aliases(self, canonical_id: str) -> None:
        """Remove any legacy alias growspaces that have been migrated.

        Args:
            canonical_id: The canonical ID to clean up aliases for.
        """
        config = SPECIAL_GROWSPACES.get(canonical_id, {})
        aliases = config.get("aliases", [])

        if aliases:
            for legacy_id in list(self.growspaces.keys()):
                # Only remove if it's an exact alias match, not a user-created growspace
                if legacy_id in aliases and legacy_id != canonical_id:
                    self._migrate_plants_to_growspace(legacy_id, canonical_id)
                    self.growspaces.pop(legacy_id, None)
                    _LOGGER.info("Removed legacy growspace: %s", legacy_id)

    def _create_special_growspace(
        self, canonical_id: str, canonical_name: str, rows: int, plants_per_row: int
    ) -> None:
        """Create a new special growspace with the given parameters.

        Args:
            canonical_id: The canonical ID for the new growspace.
            canonical_name: The display name for the new growspace.
            rows: The number of rows in the grid.
            plants_per_row: The number of plants per row in the grid.
        """
        self.growspaces[canonical_id] = Growspace(
            id=canonical_id,
            name=canonical_name,
            rows=rows,
            plants_per_row=plants_per_row,
        )
        _LOGGER.info(
            "Created canonical growspace: %s with name '%s'",
            canonical_id,
            canonical_name,
        )

    def _update_special_growspace_name(
        self, canonical_id: str, canonical_name: str
    ) -> None:
        """Update the name of an existing special growspace if it has changed.

        Args:
            canonical_id: The ID of the growspace to update.
            canonical_name: The new canonical name to set.
        """
        existing = self.growspaces[canonical_id]
        if existing.name != canonical_name:
            existing.name = canonical_name
            _LOGGER.info(
                "Updated growspace name: %s -> '%s'", canonical_id, canonical_name
            )

    def _ensure_mother_growspace(self) -> str:
        """Ensure the 'mother' growspace exists, creating it if necessary.

        Returns:
            The ID of the mother growspace.
        """
        return self._ensure_special_growspace(
            "mother", "mother", rows=3, plants_per_row=3
        )

    # =============================================================================
    # DATA UPDATE COORDINATOR OVERRIDE
    # =============================================================================

    async def _async_update_data(self) -> dict[str, Any]:
        """Refresh data, called periodically by the DataUpdateCoordinator.

        This method updates the central `self.data` property and triggers checks
        for air exchange recommendations and timed notifications.

        Returns:
            The updated data dictionary.
        """
        self.update_data_property()
        await self._async_update_air_exchange_recommendations()

        return self.data

    async def async_save(self) -> None:
        """Save the current state of all data to persistent storage."""
        await self.store.async_save(
            {
                "plants": {pid: asdict(p) for pid, p in self.plants.items()},
                "growspaces": {gid: asdict(g) for gid, g in self.growspaces.items()},
                "strain_library": list(self.strains.get_all()),
                "notifications_sent": self._notifications_sent,  # ✅ Save notification tracking
                "notifications_enabled": self._notifications_enabled,  # ✅ Save switch states
            }
        )

    async def async_load(self) -> None:
        """Load data from persistent storage and handle migrations."""
        data = await self.store.async_load()
        if not data:
            _LOGGER.info("No stored data found, starting fresh")
            return

        _LOGGER.debug("DEBUG: Raw storage data keys = %s", list(data.keys()))
        _LOGGER.debug(
            "DEBUG: Raw growspaces in storage = %s",
            list(data.get("growspaces", {}).keys()),
        )
        _LOGGER.info("Loading data from storage")

        # Load plants using from_dict (handles migration)
        try:
            self.plants = {
                pid: Plant.from_dict(p) for pid, p in data.get("plants", {}).items()
            }
            _LOGGER.info("Loaded %d plants", len(self.plants))
        except Exception as e:
            _LOGGER.error("Error loading plants: %s", e, exc_info=True)
            self.plants = {}

        # Load growspaces using from_dict (handles migration)
        try:
            self.growspaces = {
                gid: Growspace.from_dict(g)
                for gid, g in data.get("growspaces", {}).items()
            }
            _LOGGER.info("Loaded %d growspaces", len(self.growspaces))
            if not self.options:
                _LOGGER.debug("--- COORDINATOR HAS NO OPTIONS TO APPLY ---")
            else:
                _LOGGER.debug(
                    "--- APPLYING OPTIONS TO GROWSPACES: %s ---", self.options
                )
                for growspace_id, growspace in self.growspaces.items():
                    if growspace_id in self.options:
                        growspace.environment_config = self.options[growspace_id]
                        _LOGGER.debug(
                            "--- SUCCESS: Applied env_config to '%s': %s ---",
                            growspace.name,
                            growspace.environment_config,
                        )
                    else:
                        _LOGGER.info(
                            "--- INFO: No options found for growspace '%s' ---",
                            growspace.name,
                        )
        except Exception as e:
            _LOGGER.exception("Error loading growspaces: %s", e, exc_info=True)
            self.growspaces = {}

        # ✅ Load notification tracking
        self._notifications_sent = data.get("notifications_sent", {})

        # ✅ Load notification switch states
        self._notifications_enabled = data.get("notifications_enabled", {})

        # ✅ Ensure all growspaces have a notification enabled state (default True)
        for growspace_id in self.growspaces.keys():
            if growspace_id not in self._notifications_enabled:
                self._notifications_enabled[growspace_id] = True

        # ✅ Load strain library data (strains already initialized in __init__)
        strain_data = data.get("strain_library", [])
        if strain_data:
            await self.strains.import_strains(strain_data, replace=True)
            _LOGGER.info("Loaded %d strains", len(strain_data))

        # Migrate legacy growspace aliases
        self._migrate_legacy_growspaces()

        # Save migrated data back to storage
        await self.async_save()
        _LOGGER.info("Saved migrated data to storage")

    def update_data_property(self) -> None:
        """Update the central `self.data` property to reflect the current coordinator state."""
        self.data = {
            "growspaces": self.growspaces,
            "plants": self.plants,
            "notifications_sent": self._notifications_sent,  # ✅ Changed from self.notifications
            "notifications_enabled": self._notifications_enabled,  # ✅ Add switch states
        }

    # =============================================================================
    # GROWSPACE MANAGEMENT METHODS
    # =============================================================================

    async def async_add_growspace(
        self,
        name: str,
        rows: int = 3,
        plants_per_row: int = 3,
        notification_target: str | None = None,
        device_id: str | None = None,
    ) -> Growspace:
        """Add a new growspace to the coordinator.

        Args:
            name: The display name for the new growspace.
            rows: The number of rows in the grid.
            plants_per_row: The number of plants per row.
            notification_target: The notification service to use (optional).
            device_id: The device ID to associate with the growspace (optional).

        Returns:
            The newly created Growspace object.
        """
        # Normalize notification target
        if not notification_target or notification_target in ("None", "none", ""):
            _LOGGER.debug("No notification target provided for growspace '%s'", name)
            notification_target = None

        growspace_id = str(uuid.uuid4())
        growspace = Growspace(
            id=growspace_id,
            name=name.strip(),
            rows=rows,
            plants_per_row=plants_per_row,
            notification_target=notification_target,
            device_id=device_id,
        )
        self.growspaces[growspace_id] = growspace

        # ✅ Enable notifications by default for new growspace
        self._notifications_enabled[growspace_id] = True

        await self.async_save()
        return growspace

    async def async_remove_growspace(self, growspace_id: str) -> None:
        """Remove a growspace and all plants contained within it.

        Args:
            growspace_id: The ID of the growspace to remove.
        """
        self._validate_growspace_exists(growspace_id)

        # Remove all plants in this growspace
        plants_to_remove = [
            plant_id
            for plant_id, plant in self.plants.items()
            if plant.growspace_id == growspace_id
        ]

        for plant_id in plants_to_remove:
            self.plants.pop(plant_id, None)
            self._notifications_sent.pop(plant_id, None)  # ✅ Use _notifications_sent

        growspace_name = self.growspaces[growspace_id].name
        self.growspaces.pop(growspace_id, None)

        # ✅ Remove notification state
        self._notifications_enabled.pop(growspace_id, None)

        self.update_data_property()
        await self.async_save()
        self.async_set_updated_data(self.data)

        _LOGGER.info(
            "Removed growspace %s (%s) and %d plants",
            growspace_id,
            growspace_name,
            len(plants_to_remove),
        )

    async def async_update_growspace(
        self,
        growspace_id: str,
        name: str = "",
        rows: int = 0,
        plants_per_row: int = 0,
        notification_target: str = "",
    ) -> None:
        """Update the properties of an existing growspace.

        Args:
            growspace_id: The ID of the growspace to update.
            name: The new name for the growspace (optional).
            rows: The new number of rows (optional).
            plants_per_row: The new number of plants per row (optional).
            notification_target: The new notification target (optional).

        Raises:
            ValueError: If the growspace_id is not found.
        """
        if growspace_id not in self.growspaces:
            _LOGGER.error(
                "Attempted to update non-existent growspace: %s", growspace_id
            )
            raise ValueError(f"Growspace {growspace_id} not found")

        growspace = self.growspaces[growspace_id]
        updated = False

        # Track what changed for logging
        changes = []

        if name is not None and name != growspace.name:
            old_name = growspace.name
            growspace.name = name
            changes.append(f"name: {old_name} -> {name}")
            updated = True

        if rows is not None and rows != growspace.rows:
            old_rows = growspace.rows
            growspace.rows = rows
            changes.append(f"rows: {old_rows} -> {rows}")
            updated = True

        if plants_per_row is not None and plants_per_row != growspace.plants_per_row:
            old_ppr = growspace.plants_per_row
            growspace.plants_per_row = plants_per_row
            changes.append(f"plants_per_row: {old_ppr} -> {plants_per_row}")
            updated = True

        # Handle notification_target - convert empty string to None
        if notification_target is not None:
            # Normalize both old and new values for comparison
            current_target = growspace.notification_target or ""
            new_target = notification_target.strip() if notification_target else ""

            if current_target != new_target:
                growspace.notification_target = new_target

                changes.append(
                    f"notification_target: {current_target or 'None'} -> {new_target or 'None'}"
                )
                updated = True

        if updated:
            _LOGGER.info(
                "Updated growspace %s (%s): %s",
                growspace_id,
                growspace.name,
                ", ".join(changes),
            )

            # Check if grid size changed and validate existing plants
            if rows is not None or plants_per_row is not None:
                await self._validate_plants_after_growspace_resize(
                    growspace_id,
                    rows or growspace.rows,
                    plants_per_row or growspace.plants_per_row,
                )

            # Save to storage
            await self.async_save()

            # Notify all listeners (entities) about the update
            self.async_set_updated_data(self.data)

            _LOGGER.debug("Growspace update completed and saved")
        else:
            _LOGGER.debug("No changes detected for growspace %s", growspace_id)

    async def _validate_plants_after_growspace_resize(
        self, growspace_id: str, new_rows: int, new_plants_per_row: int
    ) -> None:
        """Log a warning if any plants are outside the new grid boundaries after a resize.

        Args:
            growspace_id: The ID of the growspace that was resized.
            new_rows: The new number of rows.
            new_plants_per_row: The new number of plants per row.
        """
        plants_to_check = self.get_growspace_plants(growspace_id)
        invalid_plants = []

        for plant in plants_to_check:
            if int(plant.row) > new_rows or int(plant.col) > new_plants_per_row:
                invalid_plants.append(plant)

        if invalid_plants:
            _LOGGER.warning(
                "Growspace %s resized to %dx%d. Found %d plants outside new grid boundaries:",
                growspace_id,
                new_rows,
                new_plants_per_row,
                len(invalid_plants),
            )

            for plant in invalid_plants:
                _LOGGER.warning(
                    "  - Plant %s (%s) at position (%d,%d) is outside new grid",
                    plant.plant_id,
                    plant.strain,
                    plant.row,
                    plant.col,
                )

            _LOGGER.warning(
                "Please update these plants' positions manually or they may not display correctly"
            )

    # =============================================================================
    # NOTIFICATION SWITCH MANAGEMENT
    # =============================================================================

    def is_notifications_enabled(self, growspace_id: str) -> bool:
        """Check if notifications are currently enabled for a specific growspace.

        Args:
            growspace_id: The ID of the growspace to check.

        Returns:
            True if notifications are enabled, False otherwise. Defaults to True.
        """
        # Default to True if not found (notifications on by default)
        return self._notifications_enabled.get(growspace_id, True)

    async def set_notifications_enabled(self, growspace_id: str, enabled: bool) -> None:
        """Enable or disable notifications for a specific growspace.

        Args:
            growspace_id: The ID of the growspace to modify.
            enabled: The new state for notifications.
        """
        if growspace_id not in self.growspaces:
            _LOGGER.warning(
                "Attempted to set notifications for non-existent growspace: %s",
                growspace_id,
            )
            return

        old_state = self._notifications_enabled.get(growspace_id, True)
        self._notifications_enabled[growspace_id] = enabled

        # Notify listeners (updates switch state)
        # Update data dictionary
        self.data["notifications_enabled"] = self._notifications_enabled

        # Save to storage
        await self.async_save()

        # Notify listeners (updates switch state)
        self.async_set_updated_data(self.data)

        _LOGGER.info(
            "Notifications for growspace %s (%s): %s -> %s",
            growspace_id,
            self.growspaces[growspace_id].name,
            "enabled" if old_state else "disabled",
            "enabled" if enabled else "disabled",
        )

    # =============================================================================
    # PLANT MANAGEMENT METHODS
    # =============================================================================

    async def async_add_plant(
        self,
        growspace_id: str,
        strain: str,
        phenotype: str = "",
        row: int = 1,
        col: int = 1,
        stage: str = "",
        type: str = "normal",
        device_id: str | None = None,
        seedling_start: date | None = None,
        mother_start: date | None = None,
        clone_start: date | None = None,
        veg_start: date | None = None,
        flower_start: date | None = None,
        dry_start: date | None = None,
        cure_start: date | None = None,
        source_mother: str = "",
    ) -> Plant:
        """Add a new plant to the coordinator.

        Args:
            growspace_id: The ID of the growspace to add the plant to.
            strain: The strain name of the plant.
            phenotype: The phenotype of the strain (optional).
            row: The row position in the grid.
            col: The column position in the grid.
            stage: The initial growth stage.
            type: The type of plant (e.g., 'normal', 'clone', 'mother').
            device_id: The device ID associated with the plant (optional).
            seedling_start: The date the seedling stage started (optional).
            mother_start: The date the mother stage started (optional).
            clone_start: The date the clone stage started (optional).
            veg_start: The date the veg stage started (optional).
            flower_start: The date the flower stage started (optional).
            dry_start: The date the dry stage started (optional).
            cure_start: The date the cure stage started (optional).
            source_mother: The ID of the mother plant this clone came from (optional).

        Returns:
            The newly created Plant object.
        """
        plant_id = str(uuid.uuid4())
        today = date.today().isoformat()
        plant = Plant(
            plant_id=plant_id,
            growspace_id=growspace_id,
            strain=strain.strip(),
            phenotype=phenotype or "",
            row=row,
            col=col,
            stage=stage,
            created_at=today,
            type=type,
            device_id=device_id,
            seedling_start=str(seedling_start),
            mother_start=str(mother_start),
            clone_start=str(clone_start),
            veg_start=str(veg_start),
            flower_start=str(flower_start),
            dry_start=str(dry_start),
            cure_start=str(cure_start),
            source_mother=source_mother,
        )
        self.plants[plant_id] = plant

        await self.async_save()
        return plant

    async def _handle_clone_creation(
        self,
        plant_id: str,
        growspace_id: str,
        strain: str,
        phenotype: str,
        row: int,
        col: int,
        **kwargs: Any,
    ) -> str:
        """Handle the specific logic for creating a clone plant.

        This method attempts to find a source mother plant and copies relevant
        data from it to the new clone.

        Args:
            plant_id: The ID for the new clone.
            growspace_id: The growspace ID for the clone.
            strain: The strain name.
            phenotype: The phenotype name.
            row: The row position.
            col: The column position.
            **kwargs: Additional plant attributes.

        Returns:
            The ID of the newly created clone.
        """

        # Check if source_mother is provided
        source_mother_id = kwargs.get("source_mother")

        if source_mother_id:
            # Validate mother plant exists
            self._validate_plant_exists(source_mother_id)
            mother_plant = self.plants[source_mother_id]

            # Verify it's actually a mother plant
            if mother_plant.stage != "mother":
                _LOGGER.warning(
                    "Source plant %s is not in mother stage, but proceeding with clone creation",
                    source_mother_id,
                )
        else:
            # Try to find a mother plant with matching strain
            mother_plant = self._find_mother_by_strain(strain, phenotype)
            if mother_plant:
                source_mother_id = mother_plant.plant_id
                _LOGGER.info(
                    "Found mother plant %s for strain %s", source_mother_id, strain
                )
            else:
                _LOGGER.warning(
                    "No mother plant found for strain %s, creating clone without source",
                    strain,
                )
                mother_plant = None

        now = date.today().isoformat()

        # Create clone data
        clone_data = {
            "plant_id": plant_id,
            "growspace_id": growspace_id,
            "strain": str(strain).strip(),
            "row": int(row),
            "col": int(col),
            "stage": "clone",
            "type": "clone",
            "clone_start": now,
            "created_at": now,
        }

        # Copy relevant data from mother plant if available
        if mother_plant:
            clone_data.update(
                {
                    "phenotype": mother_plant.phenotype,
                    "source_mother": source_mother_id,
                }
            )

        # Override with any explicitly provided kwargs
        clone_data.update(
            {k: v for k, v in kwargs.items() if k not in ["stage", "clone_start"]}
        )

        # Parse dates
        self._parse_date_fields(clone_data)

        # Save the clone
        self.plants[plant_id] = Plant(**clone_data)
        self.update_data_property()
        await self.async_save()
        self.async_set_updated_data(self.data)

        _LOGGER.info(
            "Created clone %s: %s at (%d,%d) from mother %s",
            plant_id,
            strain,
            row,
            col,
            source_mother_id or "unknown",
        )

        return plant_id

    def _find_mother_by_strain(self, strain: str, phenotype: str) -> Plant | None:
        """Find a mother plant with the specified strain and phenotype.

        Args:
            strain: The strain name to search for.
            phenotype: The phenotype name to search for.

        Returns:
            The Plant object of the mother if found, otherwise None.
        """
        for plant in self.plants.values():
            if (
                plant.stage == "mother"
                and plant.strain.lower() == strain.lower()
                and plant.phenotype.lower() == phenotype.lower()
            ):
                return plant

        return None

    async def async_add_mother_plant(
        self,
        phenotype: str,
        strain: str,
        row: int,
        col: int,
        mother_start: date | None = None,
        **kwargs: Any,
    ) -> Plant:
        """Add a new mother plant to the dedicated mother growspace.

        This ensures the 'mother' special growspace exists before adding the plant.

        Args:
            phenotype: The phenotype of the mother plant.
            strain: The strain of the mother plant.
            row: The row position.
            col: The column position.
            mother_start: The date the plant became a mother (optional).
            **kwargs: Additional plant attributes.

        Returns:
            The newly created mother Plant object.
        """
        mother_id: str = self._ensure_mother_growspace()
        kwargs["type"] = "mother"

        # Set mother_start to today if not provided
        if mother_start is None:
            mother_start = date.today()
        kwargs["mother_start"] = mother_start

        plant: Plant = await self.async_add_plant(
            mother_id, strain, phenotype, row, col, **kwargs
        )
        return plant

    async def async_take_clones(
        self,
        mother_plant_id: str,
        num_clones: int,
        target_growspace_id: str | None,
        target_growspace_name: str | None,
        transition_date: str | None,
    ) -> list[Plant]:
        """Create multiple clones from a mother plant and place them in the clone growspace.

        Args:
            mother_plant_id: The ID of the source mother plant.
            num_clones: The number of clones to create.
            target_growspace_id: The target growspace ID (ignored, uses 'clone').
            target_growspace_name: The target growspace name (ignored).
            transition_date: The date the clones were taken (ignored, uses today).

        Returns:
            A list of the newly created clone Plant objects.
        """
        self._validate_plant_exists(mother_plant_id)

        mother = self.plants[mother_plant_id]
        clone_gs_id = self._ensure_special_growspace("clone", "clone", 5, 5)
        clone_ids = []

        for _ in range(num_clones):
            row, col = self._find_first_available_position(clone_gs_id)
            clone_data = {
                "strain": mother.strain,
                "phenotype": mother.phenotype,
                "type": "clone",
                "source_mother": mother_plant_id,
                "stage": "clone",
                "clone_start": date.today(),
            }
            clone_id = await self.async_add_plant(
                clone_gs_id, **clone_data, row=row, col=col
            )
            clone_ids.append(clone_id)

        return clone_ids

    async def async_transition_clone_to_veg(self, clone_id: str) -> None:
        """Transition a plant from the clone stage to the veg stage.

        The plant will be moved to the 'veg' special growspace.

        Args:
            clone_id: The ID of the clone to transition.

        Raises:
            ValueError: If the plant is not in the clone stage.
        """
        self._validate_plant_exists(clone_id)

        clone = self.plants[clone_id]
        if clone.stage != "clone":
            raise ValueError("Plant is not in clone stage")

        veg_gs_id = self._ensure_special_growspace("veg", "veg", 5, 5)
        row, col = self._find_first_available_position(veg_gs_id)

        await self.async_update_plant(
            clone_id,
            growspace_id=veg_gs_id,
            row=row,
            col=col,
            stage="veg",
            veg_start=datetime.today().isoformat(),
        )

    async def async_update_plant(self, plant_id: str, **updates) -> Plant:
        """Update the attributes of an existing plant.

        Args:
            plant_id: The ID of the plant to update.
            **updates: Keyword arguments for the fields to update.

        Returns:
            The updated Plant object.

        Raises:
            ValueError: If the plant does not exist.
        """
        plant = self.plants.get(plant_id)
        if not plant:
            raise ValueError(f"Plant {plant_id} does not exist")

        _LOGGER.debug("COORDINATOR: Updating plant %s", plant_id)
        for key, value in updates.items():
            _LOGGER.debug(
                "COORDINATOR: Field %s = %s (type: %s, id: %s)",
                key,
                value,
                type(value),
                id(value),
            )
        for key, value in updates.items():
            if hasattr(plant, key):
                old_value = getattr(plant, key)
                setattr(plant, key, value)
                _LOGGER.debug(
                    "COORDINATOR: Updated %s: %s -> %s", key, old_value, value
                )
            else:
                _LOGGER.warning("COORDINATOR: Invalid field %s", key)

        plant.updated_at = date.today().isoformat()
        await self.async_save()
        return plant

    def _handle_position_update(
        self,
        plant_id: str,
        plant: Plant,
        force_position: bool,
        kwargs: dict[str, Any],
    ) -> None:
        """Validate and handle updates to a plant's position.

        Ensures the new position is within the growspace bounds and not
        occupied by another plant.

        Args:
            plant_id: The ID of the plant being moved.
            plant: The Plant object.
            force_position: If True, skips the occupation check.
            kwargs: A dictionary of updates which may contain 'row' and 'col'.
        """
        new_row = int(kwargs.get("row", plant.row))
        new_col = int(kwargs.get("col", plant.col))

        growspace_id = kwargs.get("growspace_id", plant.growspace_id)

        # Validate bounds
        self._validate_position_bounds(growspace_id, new_row, new_col)

        # Check for conflicts unless force_position is True
        if not force_position and (new_row != plant.row or new_col != plant.col):
            self._validate_position_not_occupied(
                growspace_id, new_row, new_col, plant_id
            )

    async def async_move_plant(self, plant_id: str, new_row: int, new_col: int) -> None:
        """Move a plant to a new position within its current growspace.

        Args:
            plant_id: The ID of the plant to move.
            new_row: The new row number.
            new_col: The new column number.
        """
        await self.async_update_plant(plant_id, row=new_row, col=new_col)

    async def async_switch_plants(self, plant1_id: str, plant2_id: str) -> None:
        """Switch the positions of two plants within the same growspace.

        Args:
            plant1_id: The ID of the first plant.
            plant2_id: The ID of the second plant.

        Raises:
            ValueError: If the plants are in different growspaces.
        """
        self._validate_plant_exists(plant1_id)
        self._validate_plant_exists(plant2_id)

        plant1 = self.plants[plant1_id]
        plant2 = self.plants[plant2_id]

        # Ensure both plants are in the same growspace
        if plant1.growspace_id != plant2.growspace_id:
            raise ValueError("Cannot switch plants in different growspaces")

        # Store and swap positions
        plant1_row, plant1_col = plant1.row, plant1.col
        plant2_row, plant2_col = plant2.row, plant2.col

        plant1.row, plant1.col = plant2_row, plant2_col
        plant2.row, plant2.col = plant1_row, plant1_col

        # Update timestamps
        update_time = date.today().isoformat()
        plant1.updated_at = update_time
        plant2.updated_at = update_time

        self.update_data_property()
        await self.async_save()
        self.async_set_updated_data(self.data)

        _LOGGER.info(
            "Switched positions: %s (%s) moved from (%d,%d) to (%d,%d), %s (%s) moved from (%d,%d) to (%d,%d)",
            plant1_id,
            plant1.strain,
            plant1_col,
            plant1_row,
            plant2_col,
            plant2_row,
            plant2_id,
            plant2.strain,
            plant2_row,
            plant2_col,
            plant1_row,
            plant1_col,
        )

    async def switch_plants_service(self, plant1_id: str, plant2_id: str) -> None:
        """Service call wrapper for switching the positions of two plants.

        Args:
            plant1_id: The ID of the first plant.
            plant2_id: The ID of the second plant.
        """
        await self.async_switch_plants(plant1_id, plant2_id)

    async def async_transition_plant_stage(
        self, plant_id: str, new_stage: str, transition_date: str | None
    ) -> None:
        """Transition a plant to a new growth stage.

        This sets the plant's stage and updates the corresponding start date.

        Args:
            plant_id: The ID of the plant to transition.
            new_stage: The new stage to set.
            transition_date: The date of the transition (optional, defaults to today).

        Raises:
            ValueError: If the new stage is invalid.
        """
        self._validate_plant_exists(plant_id)

        if new_stage not in PLANT_STAGES:
            raise ValueError(
                f"Invalid stage {new_stage}. Must be one of: {PLANT_STAGES}"
            )

        # Parse transition date
        parsed_date = (
            self._parse_date_field(transition_date) or date.today().isoformat()
        )

        await self.async_update_plant(
            plant_id,
            stage=new_stage,
            **{f"{new_stage}_start": parsed_date},
            force_position=False,
        )
        _LOGGER.info("Transitioned plant %s to %s stage", plant_id, new_stage)

    async def async_start_flowering(self, plant_id: str) -> Plant:
        """Transition a plant to the 'flower' stage, starting today.

        Args:
            plant_id: The ID of the plant.

        Returns:
            The updated Plant object.
        """
        plant = self.plants.get(plant_id)
        if not plant:
            raise ValueError(f"Plant {plant_id} not found")

        plant.stage = "flower"
        plant.flower_start = date.today().isoformat()
        plant.updated_at = plant.flower_start
        await self.async_save()
        return plant

    async def async_start_drying(self, plant_id: str) -> Plant:
        """Transition a plant to the 'drying' stage, starting today.

        Args:
            plant_id: The ID of the plant.

        Returns:
            The updated Plant object.
        """
        plant = self.plants.get(plant_id)
        if not plant:
            raise ValueError(f"Plant {plant_id} not found")

        plant.stage = "drying"
        plant.dry_start = date.today().isoformat()
        plant.updated_at = plant.dry_start
        await self.async_save()
        return plant

    async def async_start_curing(self, plant_id: str) -> Plant:
        """Transition a plant to the 'curing' stage, starting today.

        Args:
            plant_id: The ID of the plant.

        Returns:
            The updated Plant object.
        """
        plant = self.plants.get(plant_id)
        if not plant:
            raise ValueError(f"Plant {plant_id} not found")

        plant.stage = "curing"
        plant.cure_start = date.today().isoformat()
        plant.updated_at = plant.cure_start
        await self.async_save()
        return plant

    async def async_harvest(self, plant_id: str) -> Plant:
        """Mark a plant as harvested, transitioning it to the 'dry' stage today.

        Args:
            plant_id: The ID of the plant.

        Returns:
            The updated Plant object.
        """
        plant = self.plants.get(plant_id)
        if not plant:
            raise ValueError(f"Plant {plant_id} not found")

        plant.stage = "dry"
        plant.dry_start = date.today().isoformat()
        plant.updated_at = plant.dry_start
        await self.async_save()
        return plant

    async def async_harvest_plant(
        self,
        plant_id: str,
        target_growspace_id: str | None,
        target_growspace_name: str | None,
        transition_date: str | None,
    ) -> None:
        """Harvest a plant, which may involve moving it to a 'dry' or 'cure' growspace.

        This method orchestrates the harvest process, including recording analytics
        and moving the plant based on an explicit target or an automatic flow.

        Args:
            plant_id: The ID of the plant to harvest.
            target_growspace_id: The explicit ID of the growspace to move the plant to (optional).
            target_growspace_name: The name of the target growspace (used as a hint).
            transition_date: The date of the harvest (optional, defaults to today).
        """
        self._validate_plant_exists(plant_id)

        plant = self.plants[plant_id]
        transition_date = transition_date or date.today().isoformat()

        # Log harvest start
        stage_before = self._get_plant_stage(plant)
        _LOGGER.info(
            "Harvest start: plant_id=%s stage=%s current_growspace=%s target_id=%s target_name=%s date=%s",
            plant_id,
            stage_before,
            plant.growspace_id,
            target_growspace_id,
            target_growspace_name,
            transition_date,
        )

        # Handle harvest logic
        moved = await self._handle_harvest_logic(
            plant_id, plant, target_growspace_id, target_growspace_name, transition_date
        )

        self.update_data_property()
        await self.async_save()
        self.async_set_updated_data(self.data)

        _LOGGER.info(
            "Harvest end: plant_id=%s moved=%s target_growspace_id=%s row=%s col=%s stage=%s dry_start=%s cure_start=%s",
            plant_id,
            moved,
            target_growspace_id,
            plant.row,
            plant.col,
            plant.stage,
            plant.dry_start,
            plant.cure_start,
        )

    async def _handle_harvest_logic(
        self,
        plant_id: str,
        plant: Plant,
        target_growspace_id: str | None,
        target_growspace_name: str | None,
        transition_date: str,
    ) -> bool:
        """Determine the harvest workflow and execute it.

        Prioritizes an explicit target, otherwise uses an automatic flow.

        Args:
            plant_id: The ID of the plant being harvested.
            plant: The Plant object.
            target_growspace_id: An explicit target growspace ID.
            target_growspace_name: A hint for the auto-flow logic.
            transition_date: The date of the harvest.

        Returns:
            True if the plant was moved, False otherwise.
        """
        # Explicit target provided
        if target_growspace_id and target_growspace_id in self.growspaces:
            return await self._harvest_to_explicit_target(
                plant_id,
                plant,
                target_growspace_id,
                target_growspace_name,
                transition_date,
            )

        # Auto-flow based on hints or current stage
        return await self._harvest_auto_flow(
            plant_id, plant, target_growspace_name, transition_date
        )

    async def _harvest_to_explicit_target(
        self,
        plant_id: str,
        plant: Plant,
        target_growspace_id: str,
        target_growspace_name: str | None,
        transition_date: str,
    ) -> bool:
        """Move a harvested plant to an explicitly defined target growspace.

        Args:
            plant_id: The ID of the plant.
            plant: The Plant object.
            target_growspace_id: The ID of the destination growspace.
            target_growspace_name: The name of the destination growspace.
            transition_date: The date of the move.

        Returns:
            True, as the plant is always moved in this path.
        """
        plant.growspace_id = target_growspace_id

        try:
            row, col = self._find_first_available_position(target_growspace_id)
            plant.row, plant.col = row, col
        except ValueError as e:
            _LOGGER.warning(
                "Failed to find position in target growspace %s: %s",
                target_growspace_id,
                e,
            )

        # Set stage based on target
        if target_growspace_id == "dry" or (
            target_growspace_name and "dry" in target_growspace_name.lower()
        ):
            await self.async_update_plant(
                plant_id, stage="dry", dry_start=transition_date
            )
        elif target_growspace_id == "cure" or (
            target_growspace_name and "cure" in target_growspace_name.lower()
        ):
            await self.async_update_plant(
                plant_id, stage="cure", cure_start=transition_date
            )
        elif target_growspace_id == "clone" or (
            target_growspace_name and "clone" in target_growspace_name.lower()
        ):
            await self.async_update_plant(
                plant_id, stage="clone", clone_start=transition_date
            )
        elif target_growspace_id == "mother" or (
            target_growspace_name and "mother" in target_growspace_name.lower()
        ):
            await self.async_update_plant(
                plant_id, stage="mother", clone_start=transition_date
            )

        _LOGGER.info("Moved plant %s to growspace %s", plant_id, target_growspace_id)
        return True

    async def _harvest_auto_flow(
        self,
        plant_id: str,
        plant: Plant,
        target_growspace_name: str | None,
        transition_date: str,
    ) -> bool:
        """Automatically determine the next growspace for a harvested plant.

        The logic is based on hints in the target name or the plant's current stage.

        Args:
            plant_id: The ID of the plant.
            plant: The Plant object.
            target_growspace_name: A name hint (e.g., "Drying Tent").
            transition_date: The date of the move.

        Returns:
            True if the plant was moved, False otherwise.
        """
        current_stage = self._get_plant_stage(plant)

        # Handle name hints
        if target_growspace_name:
            if "dry" in target_growspace_name.lower():
                return await self._move_to_dry_growspace(
                    plant_id, plant, transition_date
                )
            if "cure" in target_growspace_name.lower():
                return await self._move_to_cure_growspace(
                    plant_id, plant, transition_date
                )
            if "clone" in target_growspace_name.lower():
                return await self._move_to_clone_growspace(
                    plant_id, plant, transition_date
                )
            if "mother" in target_growspace_name.lower():
                return await self._move_to_clone_growspace(
                    plant_id, plant, transition_date
                )

        # Handle stage transitions
        if current_stage == "flower":
            return await self._move_to_dry_growspace(plant_id, plant, transition_date)
        if current_stage == "dry":
            return await self._move_to_cure_growspace(plant_id, plant, transition_date)
        if current_stage == "mother":
            return await self._move_to_clone_growspace(plant_id, plant, transition_date)
        # Fallback: move to dry
        return await self._move_to_dry_growspace(plant_id, plant, transition_date)

    async def _move_to_clone_growspace(
        self, plant_id: str, plant: Plant, transition_date: str
    ) -> bool:
        """Move a plant to the dedicated 'clone' growspace.

        Args:
            plant_id: The ID of the plant to move.
            plant: The Plant object.
            transition_date: The date of the move.

        Returns:
            True, as the plant is always moved.
        """
        clone_id = self._ensure_special_growspace("clone", "clone", 5, 5)
        plant.growspace_id = clone_id

        try:
            new_row, new_col = self._find_first_available_position(clone_id)
            plant.row, plant.col = new_row, new_col
            await self.async_update_plant(
                plant_id,
                growspace_id=clone_id,
                row=new_row,
                col=new_col,
                stage="clone",
                clone_start=transition_date,
            )
        except ValueError as e:
            _LOGGER.warning("Failed to assign position in clone growspace: %s", e)

        plant.clone_start = transition_date
        plant.stage = "clone"
        _LOGGER.info("Moved plant %s → clone (ID: %s)", plant_id, clone_id)
        return True

    async def _move_to_dry_growspace(
        self, plant_id: str, plant: Plant, transition_date: str
    ) -> bool:
        """Move a plant to the dedicated 'dry' growspace and record harvest analytics.

        Args:
            plant_id: The ID of the plant to move.
            plant: The Plant object.
            transition_date: The date of the move.

        Returns:
            True, as the plant is always moved.
        """
        # Record analytics before moving
        veg_days = self.calculate_days_in_stage(plant, "veg")
        flower_days = self.calculate_days_in_stage(plant, "flower")

        if veg_days > 0 or flower_days > 0:
            await self.strains.record_harvest(
                plant.strain, plant.phenotype, veg_days, flower_days
            )

        # Now, proceed with moving the plant
        dry_id = self._ensure_special_growspace("dry", "dry")
        plant.growspace_id = dry_id

        growspace = self.growspaces.get(dry_id)
        if growspace and growspace.device_id:
            plant.device_id = growspace.device_id

        try:
            new_row, new_col = self._find_first_available_position(dry_id)
            plant.row, plant.col = new_row, new_col
            await self.async_update_plant(
                plant_id,
                growspace_id=dry_id,
                row=new_row,
                col=new_col,
                stage="dry",
                dry_start=transition_date,
            )
        except ValueError as e:
            _LOGGER.warning("Failed to assign position in dry growspace: %s", e)

        plant.dry_start = transition_date
        plant.stage = "dry"
        _LOGGER.info("Moved plant %s → dry (ID: %s)", plant_id, dry_id)
        return True

    async def _move_to_cure_growspace(
        self, plant_id: str, plant: Plant, transition_date: str
    ) -> bool:
        """Move a plant to the dedicated 'cure' growspace.

        Args:
            plant_id: The ID of the plant to move.
            plant: The Plant object.
            transition_date: The date of the move.

        Returns:
            True, as the plant is always moved.
        """
        cure_id = self._ensure_special_growspace("cure", "cure")
        plant.growspace_id = cure_id

        try:
            new_row, new_col = self._find_first_available_position(cure_id)
            plant.row, plant.col = new_row, new_col
            await self.async_update_plant(
                plant_id,
                growspace_id=cure_id,
                row=new_row,
                col=new_col,
                stage="cure",
                cure_start=transition_date,
            )
        except ValueError as e:
            _LOGGER.warning("Failed to assign position in cure growspace: %s", e)

        plant.cure_start = transition_date
        plant.stage = "cure"
        _LOGGER.info("Moved plant %s → cure (ID: %s)", plant_id, cure_id)
        return True

    async def async_remove_plant(self, plant_id: str) -> bool:
        """Remove a plant from the coordinator.

        Args:
            plant_id: The ID of the plant to remove.

        Returns:
            True if the plant was removed, False if it was not found.
        """
        if plant_id in self.plants:
            del self.plants[plant_id]
            await self.async_save()
            return True
        return False

    async def _remove_plant_entities(self, plant_id: str) -> None:
        """Remove all Home Assistant entities associated with a specific plant.

        Args:
            plant_id: The ID of the plant whose entities should be removed.
        """
        entity_registry = er.async_get(self.hass)

        # Find all entities belonging to this plant
        for entity_id, entry in list(entity_registry.entities.items()):
            if entry.unique_id.startswith(plant_id):
                _LOGGER.info("Removing entity %s for plant %s", entity_id, plant_id)
                entity_registry.async_remove(entity_id)

    # =============================================================================
    # STRAIN LIBRARY MANAGEMENT
    # =============================================================================

    async def add_strain(self, strain: str) -> None:
        """Add a new strain to the strain library.

        Args:
            strain: The name of the strain to add.
        """
        await self.strains.add(strain)

    async def remove_strain(self, strain: str) -> None:
        """Remove a strain from the strain library.

        Args:
            strain: The name of the strain to remove.
        """
        await self.strains.remove(strain)

    def get_strain_options(self) -> list[str]:
        """Get a list of all strains in the library.

        Returns:
            A list of strain names.
        """
        return self.strains.get_all()

    def export_strain_library(self) -> list[str]:
        """Export all strains from the library.

        Returns:
            A list of all strain names.
        """
        return self.get_strain_options()

    async def import_strains(self, strains: list[str], replace: bool = False) -> int:
        """Import a list of strains into the library.

        Args:
            strains: The list of strain names to import.
            replace: If True, replaces the entire library. Otherwise, adds to it.

        Returns:
            The number of strains successfully imported.
        """
        return await self.strains.import_strains(strains, replace)

    async def clear_strains(self) -> int:
        """Remove all strains from the library.

        Returns:
            The number of strains cleared.
        """
        return await self.strains.clear()

    # =============================================================================
    # QUERY AND CALCULATION METHODS
    # =============================================================================

    def get_growspace_plants(self, growspace_id: str) -> list[Plant]:
        """Get all plants located in a specific growspace.

        Args:
            growspace_id: The ID of the growspace.

        Returns:
            A list of Plant objects.
        """
        return [
            plant
            for plant in self.plants.values()
            if plant.growspace_id == growspace_id
        ]

    def calculate_days_in_stage(self, plant: Plant, stage: str) -> int:
        """Calculate how many days a plant has been in a specific growth stage.

        Args:
            plant: The Plant object.
            stage: The name of the stage (e.g., 'veg', 'flower').

        Returns:
            The number of days in the stage.
        """
        start_date = getattr(plant, f"{stage}_start", None)
        return self._calculate_days(start_date)

    def get_growspace_grid(self, growspace_id: str) -> list[list[str | None]]:
        """Generate a 2D grid representation of a growspace's plant layout.

        Args:
            growspace_id: The ID of the growspace.

        Returns:
            A list of lists representing the grid, with plant IDs or None.
        """
        growspace = self.growspaces[growspace_id]
        plants = self.get_growspace_plants(growspace_id)
        return generate_growspace_grid(
            int(growspace.rows), int(growspace.plants_per_row), plants
        )

    def _guess_overview_entity_id(self, growspace_id: str) -> str:
        """Make a best-effort guess of the overview sensor entity ID for a growspace.

        This is used for linking entities when the exact ID is not stored.

        Args:
            growspace_id: The ID of the growspace.

        Returns:
            The guessed entity ID string.
        """
        # Handle special cases first
        if growspace_id in ("dry", "dry_overview"):
            return "sensor.dry"
        if growspace_id in ("cure", "cure_overview"):
            return "sensor.cure"
        if growspace_id in ("mother", "mother_overview"):
            return "sensor.mother"
        if growspace_id in ("clone", "clone_overview"):
            return "sensor.clone"
        # General case
        growspace = self.growspaces.get(growspace_id)
        name = getattr(growspace, "name", growspace_id) if growspace else growspace_id

        # Simple slugify: lowercase, spaces->underscore, keep alnum/underscore only
        slug = "".join(
            ch if ch.isalnum() or ch == "_" else "_"
            for ch in str(name).lower().replace(" ", "_")
        )

        # Collapse repeated underscores
        while "__" in slug:
            slug = slug.replace("__", "_")

        return f"sensor.{slug}"

    # =============================================================================
    # NOTIFICATION MANAGEMENT
    # =============================================================================

    def should_send_notification(self, plant_id: str, stage: str, days: int) -> bool:
        """Check if a notification for a specific event has already been sent.

        Args:
            plant_id: The ID of the plant.
            stage: The growth stage of the event.
            days: The day number of the event.

        Returns:
            True if the notification should be sent, False if it has already been sent.
        """
        return (
            not self._notifications_sent.get(plant_id, {})
            .get(stage, {})
            .get(str(days), False)
        )

    async def mark_notification_sent(
        self, plant_id: str, stage: str, days: int
    ) -> None:
        """Mark a notification as sent to prevent duplicates.

        Args:
            plant_id: The ID of the plant.
            stage: The growth stage of the event.
            days: The day number of the event.
        """
        if plant_id not in self._notifications_sent:
            self._notifications_sent[plant_id] = {}
        if stage not in self._notifications_sent[plant_id]:
            self._notifications_sent[plant_id][stage] = {}

        self._notifications_sent[plant_id][stage][str(days)] = True
        await self.async_save()

    # =============================================================================
    # TIMED NOTIFICATION MANAGEMENT
    # =============================================================================
    async def _async_check_timed_notifications(self) -> None:
        """Check all configured timed notifications and send them if the conditions are met."""
        notifications = self.options.get("timed_notifications", [])
        if not notifications:
            return

        for notification in notifications:
            trigger_type = notification["trigger_type"]  # 'veg' or 'flower'
            day_to_trigger = int(notification["day"])
            message = notification["message"]
            growspace_ids = notification["growspace_ids"]
            notification_id = notification["id"]

            for gs_id in growspace_ids:
                growspace = self.growspaces.get(gs_id)
                if not growspace:
                    continue

                plants = self.get_growspace_plants(gs_id)
                for plant in plants:
                    days_in_stage = self.calculate_days_in_stage(plant, trigger_type)

                    if days_in_stage >= day_to_trigger:
                        notification_key = f"timed_{notification_id}"
                        if not self._notifications_sent.get(plant.plant_id, {}).get(
                            notification_key, False
                        ):
                            _LOGGER.info(
                                f"Triggering timed notification for plant {plant.plant_id} in {growspace.name}"
                            )
                            title = f"{growspace.name} - {trigger_type.capitalize()} Day {day_to_trigger}"

                            await self._send_notification(gs_id, title, message)

                            if plant.plant_id not in self._notifications_sent:
                                self._notifications_sent[plant.plant_id] = {}
                            self._notifications_sent[plant.plant_id][
                                notification_key
                            ] = True
                            await self.async_save()

<<<<<<< HEAD
    async def _send_notification(self, growspace_id: str, title: str, message: str) -> None:
        """Send a notification to the target configured for a specific growspace.

        Args:
            growspace_id: The ID of the growspace.
            title: The title of the notification.
            message: The body of the notification.
        """
=======
    async def _send_notification(
        self, growspace_id: str, title: str, message: str
    ) -> None:
        """Send a notification for a specific growspace."""
>>>>>>> c4141b15
        growspace = self.growspaces.get(growspace_id)
        if not growspace or not growspace.notification_target:
            _LOGGER.debug(
                "Notification not sent for growspace %s: No target configured",
                growspace_id,
            )
            return

        notification_service = growspace.notification_target.replace("notify.", "")

        await self.hass.services.async_call(
            "notify",
            notification_service,
            {
                "message": message,
                "title": title,
            },
            blocking=False,
        )
        _LOGGER.info(f"Sent notification to {notification_service}: {title}")

    def _get_sensor_value(self, entity_id: str | None) -> float | None:
        """Safely get the numeric state of a sensor entity from Home Assistant.

        Args:
            entity_id: The entity ID to look up.

        Returns:
            The numeric state of the sensor, or None if unavailable or invalid.
        """
        if not entity_id:
            return None
        state = self.hass.states.get(entity_id)
        if state and state.state not in ["unknown", "unavailable"]:
            try:
                return float(state.state)
            except (ValueError, TypeError):
                return None
        return None

    async def _async_update_air_exchange_recommendations(self) -> None:
        """Calculate and store air exchange recommendations for each growspace.

        This method compares the environmental conditions of outside air and a
        'lung room' to the conditions in each growspace under stress, recommending
        the best source for air exchange to correct the environment.
        """
        await self._async_check_timed_notifications()
        recommendations = {}
        global_settings = self.options.get("global_settings", {})

        # Get outside conditions
        outside_temp = None
        outside_humidity = None
        weather_entity_id = global_settings.get("weather_entity")
        if weather_entity_id:
            weather_state = self.hass.states.get(weather_entity_id)
            if weather_state and weather_state.attributes:
                outside_temp = weather_state.attributes.get("temperature")
                outside_humidity = weather_state.attributes.get("humidity")
        outside_vpd = (
            VPDCalculator.calculate_vpd(outside_temp, outside_humidity)
            if outside_temp is not None and outside_humidity is not None
            else None
        )

        # Get lung room conditions
        lung_room_temp = self._get_sensor_value(
            global_settings.get("lung_room_temp_sensor")
        )
        lung_room_humidity = self._get_sensor_value(
            global_settings.get("lung_room_humidity_sensor")
        )
        lung_room_vpd = (
            VPDCalculator.calculate_vpd(lung_room_temp, lung_room_humidity)
            if lung_room_temp is not None and lung_room_humidity is not None
            else None
        )

        for growspace_id, growspace in self.growspaces.items():
            stress_sensor_id = f"binary_sensor.{growspace_id}_stress"
            stress_state = self.hass.states.get(stress_sensor_id)

            if not stress_state or stress_state.state != "on":
                recommendations[growspace_id] = "Idle"
                continue

            current_vpd = self._get_sensor_value(
                growspace.environment_config.get("vpd_sensor")
            )
            target_vpd = (
                self.data.get("bayesian_sensors_reason", {})
                .get(growspace_id, {})
                .get("target_vpd")
            )

            if current_vpd is None or target_vpd is None:
                recommendations[growspace_id] = "Idle"
                continue

            min_temp = growspace.environment_config.get(
                "minimum_source_air_temperature", 18
            )
            current_diff = abs(current_vpd - target_vpd)
            best_option = "Idle"
            best_diff = current_diff

            # Evaluate outside air
            if (
                outside_vpd is not None
                and outside_temp is not None
                and outside_temp >= min_temp
            ):
                outside_diff = abs(outside_vpd - target_vpd)
                if outside_diff < best_diff:
                    best_diff = outside_diff
                    best_option = "Open Window"

            # Evaluate lung room air
            if (
                lung_room_vpd is not None
                and lung_room_temp is not None
                and lung_room_temp >= min_temp
            ):
                lung_room_diff = abs(lung_room_vpd - target_vpd)
                if lung_room_diff < best_diff:
                    best_diff = lung_room_diff
                    best_option = "Ventilate Lung Room"

            recommendations[growspace_id] = best_option

        if "air_exchange_recommendations" not in self.data:
            self.data["air_exchange_recommendations"] = {}
        self.data["air_exchange_recommendations"].update(recommendations)<|MERGE_RESOLUTION|>--- conflicted
+++ resolved
@@ -51,7 +51,6 @@
     entities.
     """
 
-<<<<<<< HEAD
     def __init__(self, hass, data: dict | None = None, options: dict | None = None) -> None:
         """Initialize the Growspace Coordinator.
 
@@ -60,11 +59,6 @@
             data: Initial raw data, typically from storage (optional).
             options: Configuration options from the config entry (optional).
         """
-=======
-    def __init__(
-        self, hass, data: dict | None = None, options: dict | None = None
-    ) -> None:
->>>>>>> c4141b15
         super().__init__(
             hass,
             _LOGGER,
@@ -2103,7 +2097,6 @@
                             ] = True
                             await self.async_save()
 
-<<<<<<< HEAD
     async def _send_notification(self, growspace_id: str, title: str, message: str) -> None:
         """Send a notification to the target configured for a specific growspace.
 
@@ -2112,12 +2105,6 @@
             title: The title of the notification.
             message: The body of the notification.
         """
-=======
-    async def _send_notification(
-        self, growspace_id: str, title: str, message: str
-    ) -> None:
-        """Send a notification for a specific growspace."""
->>>>>>> c4141b15
         growspace = self.growspaces.get(growspace_id)
         if not growspace or not growspace.notification_target:
             _LOGGER.debug(
