--- conflicted
+++ resolved
@@ -5,16 +5,11 @@
     "@Venosta-web"
   ],
   "config_flow": true,
+  "dependencies": [
+    "recorder"
+  ],
   "documentation": "https://github.com/Venosta-web/growspace_manager",
   "iot_class": "local_push",
   "issue_tracker": "https://github.com/Venosta-web/growspace_manager/issues",
-  "requirements": [],
-<<<<<<< HEAD
-  "version": "0.1.0"
-=======
-  "dependencies": ["recorder"],
-  "codeowners": ["@Venosta-web"],
-  "iot_class": "local_push",
-  "config_flow": true
->>>>>>> 94e6e17b
+  "requirements": []
 }