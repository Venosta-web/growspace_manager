--- conflicted
+++ resolved
@@ -252,7 +252,6 @@
         observations.extend(self._get_humidity_observation(humidity))
         observations.extend(self._get_co2_observation(co2))
 
-<<<<<<< HEAD
         # Temperature observations
         if temp is not None:
             if temp is not None:
@@ -334,122 +333,12 @@
             elif co2 > 1800:
                 observations.append((0.75, 0.20))  # Too high
 
-=======
->>>>>>> dd2d124d
         self._probability = self.calculate_bayesian_probability(
             self.prior,
             observations,
         )
         self.async_write_ha_state()
 
-<<<<<<< HEAD
-=======
-    def _get_temp_observation(self, temp: float | None) -> list[tuple[float, float]]:
-        """Get Bayesian observations for temperature."""
-        if temp is None:
-            return []
-
-        # Extreme heat (severe stress)
-        if temp > 32:
-            return [(0.98, 0.05)]
-        # High heat (moderate stress)
-        if temp > 30:
-            return [(0.85, 0.15)]
-        # Slightly warm (minor stress)
-        if temp > 28:
-            return [(0.65, 0.30)]
-        # Extreme cold (severe stress)
-        if temp < 15:
-            return [(0.95, 0.08)]
-        # Cold (moderate stress)
-        if temp < 18:
-            return [(0.80, 0.20)]
-        return []
-
-    def _get_vpd_observation(
-        self,
-        vpd: float | None,
-        stage_info: dict[str, int],
-    ) -> list[tuple[float, float]]:
-        """Get Bayesian observations for VPD based on growth stage."""
-        if vpd is None:
-            return []
-
-        veg_days = stage_info["veg_days"]
-        flower_days = stage_info["flower_days"]
-        observations = []
-
-        # Early Veg (<14 days) - Target: 0.4-0.8 kPa
-        if flower_days == 0 and veg_days < 14:
-            if vpd < 0.3:  # Too humid
-                observations.append((0.85, 0.15))
-            elif vpd < 0.4:  # Slightly low
-                observations.append((0.60, 0.30))
-            elif vpd > 1.0:  # Too dry
-                observations.append((0.85, 0.15))
-            elif vpd > 0.8:  # Slightly high
-                observations.append((0.60, 0.30))
-
-        # Late Veg (14+ days) - Target: 0.8-1.2 kPa
-        elif flower_days == 0 and veg_days >= 14:
-            if vpd < 0.6:
-                observations.append((0.80, 0.18))
-            elif vpd < 0.8:
-                observations.append((0.55, 0.35))
-            elif vpd > 1.4:
-                observations.append((0.80, 0.18))
-            elif vpd > 1.2:
-                observations.append((0.55, 0.35))
-
-        # Early-Mid Flower (1-42 days) - Target: 1.0-1.5 kPa
-        elif 0 < flower_days < 42:
-            if vpd < 0.8:
-                observations.append((0.85, 0.15))
-            elif vpd < 1.0:
-                observations.append((0.60, 0.30))
-            elif vpd > 1.6:
-                observations.append((0.80, 0.20))
-            elif vpd > 1.5:
-                observations.append((0.55, 0.35))
-
-        # Late Flower (42+ days) - Target: 1.2-1.5 kPa (slightly drier)
-        elif flower_days >= 42:
-            if vpd < 1.0:
-                observations.append((0.90, 0.12))
-            elif vpd < 1.2:
-                observations.append((0.65, 0.28))
-            elif vpd > 1.6:
-                observations.append((0.75, 0.22))
-            elif vpd > 1.5:
-                observations.append((0.50, 0.38))
-        return observations
-
-    def _get_humidity_observation(
-        self,
-        humidity: float | None,
-    ) -> list[tuple[float, float]]:
-        """Get Bayesian observations for humidity."""
-        if humidity is None:
-            return []
-
-        if humidity < 35:
-            return [(0.85, 0.20)]  # Too dry
-        if humidity > 70:
-            return [(0.90, 0.15)]  # Too humid
-        return []
-
-    def _get_co2_observation(self, co2: float | None) -> list[tuple[float, float]]:
-        """Get Bayesian observations for CO2."""
-        if co2 is None:
-            return []
-
-        if co2 < 400:
-            return [(0.80, 0.25)]  # Too low
-        if co2 > 1800:
-            return [(0.75, 0.20)]  # Too high
-        return []
-
->>>>>>> dd2d124d
 
 class BayesianMoldRiskSensor(BayesianEnvironmentSensor):
     """Bayesian sensor for detecting mold risk in late flower."""
