--- conflicted
+++ resolved
@@ -141,8 +141,6 @@
         except (ValueError, TypeError):
             return None
 
-<<<<<<< HEAD
-=======
     @staticmethod
     def _days_since(date_str: str) -> int:
         """Calculate days since date string (YYYY-MM-DD)."""
@@ -152,7 +150,6 @@
             return 0
         return (date.today() - dt).days
 
->>>>>>> eea07f75
     def _get_growth_stage_info(self) -> dict[str, int]:
         """Get veg_days and flower_days from coordinator."""
         # Rufe die neue zentralisierte Methode auf
